[default]
# specified so solc compiles legacy wyvern contracts using 0.4.13, for use with getCode cheatcode
auto_detect_solc = true
optimizer = true
optimizer_runs = 200
<<<<<<< HEAD
#via_ir = true
fuzz_runs = 10000
=======
via_ir = true
fuzz_runs = 5000
>>>>>>> 9216c561
src = 'contracts'
out = 'out'
libs = ['node_modules']
test = 'test/foundry'
remappings = [
    'ds-test=lib/ds-test/src/',
    'forge-std=lib/forge-std/src/',
]


# See more config options https://github.com/gakonst/foundry/tree/master/config<|MERGE_RESOLUTION|>--- conflicted
+++ resolved
@@ -3,13 +3,8 @@
 auto_detect_solc = true
 optimizer = true
 optimizer_runs = 200
-<<<<<<< HEAD
-#via_ir = true
-fuzz_runs = 10000
-=======
 via_ir = true
 fuzz_runs = 5000
->>>>>>> 9216c561
 src = 'contracts'
 out = 'out'
 libs = ['node_modules']
