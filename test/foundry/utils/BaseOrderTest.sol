// SPDX-License-Identifier: MIT
pragma solidity >=0.8.13;

import { BaseConsiderationTest } from "./BaseConsiderationTest.sol";
import { stdStorage, StdStorage } from "forge-std/Test.sol";
import { ProxyRegistry } from "../interfaces/ProxyRegistry.sol";
import { OwnableDelegateProxy } from "../interfaces/OwnableDelegateProxy.sol";
import { OneWord } from "../../../contracts/lib/ConsiderationConstants.sol";
import { ConsiderationInterface } from "../../../contracts/interfaces/ConsiderationInterface.sol";
import { BasicOrderType, OrderType } from "../../../contracts/lib/ConsiderationEnums.sol";
import { BasicOrderParameters, ConsiderationItem, AdditionalRecipient, OfferItem, Fulfillment, FulfillmentComponent, ItemType, Order, OrderComponents, OrderParameters } from "../../../contracts/lib/ConsiderationStructs.sol";
import { ArithmeticUtil } from "./ArithmeticUtil.sol";
import { OfferConsiderationItemAdder } from "./OfferConsiderationItemAdder.sol";
import { AmountDeriver } from "../../../contracts/lib/AmountDeriver.sol";

/// @dev base test class for cases that depend on pre-deployed token contracts
contract BaseOrderTest is OfferConsiderationItemAdder, AmountDeriver {
    using stdStorage for StdStorage;
    using ArithmeticUtil for uint256;
    using ArithmeticUtil for uint128;
    using ArithmeticUtil for uint120;

    uint256 internal globalSalt;

    OrderParameters baseOrderParameters;
    OrderComponents baseOrderComponents;

    FulfillmentComponent[] offerComponents;
    FulfillmentComponent[] considerationComponents;

    FulfillmentComponent[][] offerComponentsArray;
    FulfillmentComponent[][] considerationComponentsArray;

    Fulfillment[] fulfillments;
    FulfillmentComponent firstOrderFirstItem;
    FulfillmentComponent firstOrderSecondItem;
    FulfillmentComponent secondOrderFirstItem;
    FulfillmentComponent secondOrderSecondItem;
    FulfillmentComponent[] firstOrderFirstItemArray;
    FulfillmentComponent[] firstOrderSecondItemArray;
    FulfillmentComponent[] secondOrderFirstItemArray;
    FulfillmentComponent[] secondOrderSecondItemArray;
    Fulfillment firstFulfillment;
    Fulfillment secondFulfillment;
    Fulfillment thirdFulfillment;
    Fulfillment fourthFulfillment;
    FulfillmentComponent fulfillmentComponent;
    FulfillmentComponent[] fulfillmentComponents;
    Fulfillment fulfillment;

    AdditionalRecipient[] additionalRecipients;

    event Transfer(address indexed from, address indexed to, uint256 value);

    event TransferSingle(
        address indexed operator,
        address indexed from,
        address indexed to,
        uint256 id,
        uint256 value
    );

    modifier onlyPayable(address _addr) {
        {
            bool success;
            assembly {
                // Transfer the ETH and store if it succeeded or not.
                success := call(gas(), _addr, 1, 0, 0, 0, 0)
            }
            vm.assume(success);
            vm.deal(address(this), uint128(MAX_INT));
        }
        _;
    }

    function setUp() public virtual override {
        super.setUp();

        vm.label(alice, "alice");
        vm.label(bob, "bob");
        vm.label(cal, "cal");
        vm.label(address(this), "testContract");

        _deployTestTokenContracts();
        erc20s = [token1, token2, token3];
        erc721s = [test721_1, test721_2, test721_3];
        erc1155s = [test1155_1, test1155_2, test1155_3];

        // allocate funds and tokens to test addresses
        allocateTokensAndApprovals(address(this), uint128(MAX_INT));
        allocateTokensAndApprovals(alice, uint128(MAX_INT));
        allocateTokensAndApprovals(bob, uint128(MAX_INT));
        allocateTokensAndApprovals(cal, uint128(MAX_INT));
    }

    function resetOfferComponents() internal {
        delete offerComponents;
    }

    function resetConsiderationComponents() internal {
        delete considerationComponents;
    }

    function _validateOrder(
        Order memory order,
        ConsiderationInterface _consideration
    ) internal returns (bool) {
        Order[] memory orders = new Order[](1);
        orders[0] = order;
        return _consideration.validate(orders);
    }

    function _prepareOrder(uint256 tokenId, uint256 totalConsiderationItems)
        internal
        returns (
            Order memory order,
            OrderParameters memory orderParameters,
            bytes memory signature
        )
    {
        test1155_1.mint(address(this), tokenId, 10);

        addErc1155OfferItem(tokenId, 10);
        for (uint256 i = 0; i < totalConsiderationItems; i++) {
            addErc20ConsiderationItem(alice, 10);
        }
        uint256 nonce = consideration.getCounter(address(this));

        orderParameters = getOrderParameters(
            payable(this),
            OrderType.FULL_OPEN
        );
        OrderComponents memory orderComponents = toOrderComponents(
            orderParameters,
            nonce
        );

        bytes32 orderHash = consideration.getOrderHash(orderComponents);

        signature = signOrder(consideration, alicePk, orderHash);
        order = Order(orderParameters, signature);
    }

    function _subtractAmountFromLengthInOrderCalldata(
        bytes memory orderCalldata,
        uint256 relativeOrderParametersOffset,
        uint256 relativeItemsLengthOffset,
        uint256 amtToSubtractFromLength
    ) internal pure {
        bytes32 lengthPtr = _getItemsLengthPointerInOrderCalldata(
            orderCalldata,
            relativeOrderParametersOffset,
            relativeItemsLengthOffset
        );
        assembly {
            let length := mload(lengthPtr)
            mstore(lengthPtr, sub(length, amtToSubtractFromLength))
        }
    }

    function _getItemsLengthPointerInOrderCalldata(
        bytes memory orderCalldata,
        uint256 relativeOrderParametersOffset,
        uint256 relativeItemsLengthOffset
    ) internal pure returns (bytes32 lengthPtr) {
        assembly {
            // Points to the order parameters in the order calldata.
            let orderParamsOffsetPtr := add(
                orderCalldata,
                relativeOrderParametersOffset
            )
            // Points to the items offset value.
            // Note: itemsOffsetPtr itself is not the offset value;
            // the value stored at itemsOffsetPtr is the offset value.
            let itemsOffsetPtr := add(
                orderParamsOffsetPtr,
                relativeItemsLengthOffset
            )
            // Value of the items offset, which is the offset of the items
            // array relative to the start of order parameters.
            let itemsOffsetValue := mload(itemsOffsetPtr)

            // The memory for an array will always start with a word
            // indicating the length of the array, so length pointer
            // can simply point to the start of the items array.
            lengthPtr := add(orderParamsOffsetPtr, itemsOffsetValue)
        }
    }

    function _getItemsLengthAtOffsetInOrderCalldata(
        bytes memory orderCalldata,
        // Relative offset of start of order parameters
        // in the order calldata.
        uint256 relativeOrderParametersOffset,
        // Relative offset of items pointer (which points to items' length)
        // to the start of order parameters in order calldata.
        uint256 relativeItemsLengthOffset
    ) internal pure returns (uint256 length) {
        bytes32 lengthPtr = _getItemsLengthPointerInOrderCalldata(
            orderCalldata,
            relativeOrderParametersOffset,
            relativeItemsLengthOffset
        );
        assembly {
            length := mload(lengthPtr)
        }
    }

    function _performTestFulfillOrderRevertInvalidArrayLength(
        ConsiderationInterface _consideration,
        Order memory order,
        bytes memory fulfillOrderCalldata,
        // Relative offset of start of order parameters
        // in the order calldata.
        uint256 relativeOrderParametersOffset,
        // Relative offset of items pointer (which points to items' length)
        // to the start of order parameters in order calldata.
        uint256 relativeItemsLengthOffset,
        uint256 originalItemsLength,
        uint256 amtToSubtractFromItemsLength
    ) internal {
        assertTrue(_validateOrder(order, consideration));

        bool overwriteItemsLength = amtToSubtractFromItemsLength > 0;
        if (overwriteItemsLength) {
            // Get the array length from the calldata and
            // store the length - amtToSubtractFromItemsLength in the calldata
            // so that the length value does _not_ accurately represent the actual
            // total array length.
            _subtractAmountFromLengthInOrderCalldata(
                fulfillOrderCalldata,
                relativeOrderParametersOffset,
                relativeItemsLengthOffset,
                amtToSubtractFromItemsLength
            );
        }

        uint256 finalItemsLength = _getItemsLengthAtOffsetInOrderCalldata(
            fulfillOrderCalldata,
            // Relative offset of start of order parameters
            // in the order calldata.
            relativeOrderParametersOffset,
            // Relative offset of items
            // pointer to the start of order parameters in order calldata.
            relativeItemsLengthOffset
        );

        assertEq(
            finalItemsLength,
            originalItemsLength - amtToSubtractFromItemsLength
        );

        bool success = _callConsiderationFulfillOrderWithCalldata(
            address(consideration),
            fulfillOrderCalldata
        );

        // If overwriteItemsLength is True, the call should
        // have failed (success should be False) and if overwriteItemsLength is False,
        // the call should have succeeded (success should be True).
        assertEq(success, !overwriteItemsLength);
    }

    function _callConsiderationFulfillOrderWithCalldata(
        address considerationAddress,
        bytes memory orderCalldata
    ) internal returns (bool success) {
        (success, ) = considerationAddress.call(orderCalldata);
    }

    function configureOrderParameters(address offerer) internal {
        _configureOrderParameters(
            offerer,
            address(0),
            bytes32(0),
            globalSalt++,
            false
        );
    }

    function _configureOrderParameters(
        address offerer,
        address zone,
        bytes32 zoneHash,
        uint256 salt,
        bool useConduit
    ) internal {
        bytes32 conduitKey = useConduit ? conduitKeyOne : bytes32(0);
        baseOrderParameters.offerer = offerer;
        baseOrderParameters.zone = zone;
        baseOrderParameters.offer = offerItems;
        baseOrderParameters.consideration = considerationItems;
        baseOrderParameters.orderType = OrderType.FULL_OPEN;
        baseOrderParameters.startTime = block.timestamp;
        baseOrderParameters.endTime = block.timestamp + 1;
        baseOrderParameters.zoneHash = zoneHash;
        baseOrderParameters.salt = salt;
        baseOrderParameters.conduitKey = conduitKey;
        baseOrderParameters.totalOriginalConsiderationItems = considerationItems
            .length;
    }

    function _configureOrderParametersSetEndTime(
        address offerer,
        address zone,
        uint256 endTime,
        bytes32 zoneHash,
        uint256 salt,
        bool useConduit
    ) internal {
        _configureOrderParameters(offerer, zone, zoneHash, salt, useConduit);
        baseOrderParameters.endTime = endTime;
    }

    /**
    @dev configures order components based on order parameters in storage and counter param
     */
    function _configureOrderComponents(uint256 counter) internal {
        baseOrderComponents.offerer = baseOrderParameters.offerer;
        baseOrderComponents.zone = baseOrderParameters.zone;
        baseOrderComponents.offer = baseOrderParameters.offer;
        baseOrderComponents.consideration = baseOrderParameters.consideration;
        baseOrderComponents.orderType = baseOrderParameters.orderType;
        baseOrderComponents.startTime = baseOrderParameters.startTime;
        baseOrderComponents.endTime = baseOrderParameters.endTime;
        baseOrderComponents.zoneHash = baseOrderParameters.zoneHash;
        baseOrderComponents.salt = baseOrderParameters.salt;
        baseOrderComponents.conduitKey = baseOrderParameters.conduitKey;
<<<<<<< HEAD
        baseOrderComponents.counter = counter;
=======
        baseOrderComponents.nonce = nonce;
    }

    /**
    @dev deploy test token contracts
     */
    function _deployTestTokenContracts() internal {
        token1 = new TestERC20();
        token2 = new TestERC20();
        token3 = new TestERC20();
        test721_1 = new TestERC721();
        test721_2 = new TestERC721();
        test721_3 = new TestERC721();
        test1155_1 = new TestERC1155();
        test1155_2 = new TestERC1155();
        test1155_3 = new TestERC1155();
        vm.label(address(token1), "token1");
        vm.label(address(test721_1), "test721_1");
        vm.label(address(test1155_1), "test1155_1");

        emit log("Deployed test token contracts");
    }

    /**
    @dev allocate amount of each token, 1 of each 721, and 1, 5, and 10 of respective 1155s 
    */
    function allocateTokensAndApprovals(address _to, uint128 _amount)
        internal
        virtual
    {
        vm.deal(_to, _amount);
        for (uint256 i = 0; i < erc20s.length; i++) {
            erc20s[i].mint(_to, _amount);
        }
        emit log_named_address("Allocated tokens to", _to);
        _setApprovals(_to);
    }

    function _setApprovals(address _owner) internal virtual {
        vm.startPrank(_owner);
        for (uint256 i = 0; i < erc20s.length; i++) {
            erc20s[i].approve(address(consideration), MAX_INT);
            erc20s[i].approve(address(referenceConsideration), MAX_INT);
            erc20s[i].approve(address(conduit), MAX_INT);
            erc20s[i].approve(address(referenceConduit), MAX_INT);
        }
        for (uint256 i = 0; i < erc721s.length; i++) {
            erc721s[i].setApprovalForAll(address(consideration), true);
            erc721s[i].setApprovalForAll(address(referenceConsideration), true);
            erc721s[i].setApprovalForAll(address(conduit), true);
            erc721s[i].setApprovalForAll(address(referenceConduit), true);
        }
        for (uint256 i = 0; i < erc1155s.length; i++) {
            erc1155s[i].setApprovalForAll(address(consideration), true);
            erc1155s[i].setApprovalForAll(
                address(referenceConsideration),
                true
            );
            erc1155s[i].setApprovalForAll(address(conduit), true);
            erc1155s[i].setApprovalForAll(address(referenceConduit), true);
        }

        vm.stopPrank();
        emit log_named_address(
            "Owner proxy approved for all tokens from",
            _owner
        );
        emit log_named_address(
            "Consideration approved for all tokens from",
            _owner
        );
>>>>>>> 1bc7414b
    }

    function getMaxConsiderationValue() internal view returns (uint256) {
        uint256 value = 0;
        for (uint256 i = 0; i < considerationItems.length; ++i) {
            uint256 amount = considerationItems[i].startAmount >
                considerationItems[i].endAmount
                ? considerationItems[i].startAmount
                : considerationItems[i].endAmount;
            value += amount;
        }
        return value;
    }

    /**
     * @dev return OrderComponents for a given OrderParameters and offerer counter
     */
    function getOrderComponents(
        OrderParameters memory parameters,
        uint256 counter
    ) internal pure returns (OrderComponents memory) {
        return
            OrderComponents(
                parameters.offerer,
                parameters.zone,
                parameters.offer,
                parameters.consideration,
                parameters.orderType,
                parameters.startTime,
                parameters.endTime,
                parameters.zoneHash,
                parameters.salt,
                parameters.conduitKey,
                counter
            );
    }

    function getOrderParameters(address payable offerer, OrderType orderType)
        internal
        returns (OrderParameters memory)
    {
        return
            OrderParameters(
                offerer,
                address(0),
                offerItems,
                considerationItems,
                orderType,
                block.timestamp,
                block.timestamp + 1,
                bytes32(0),
                globalSalt++,
                bytes32(0),
                considerationItems.length
            );
    }

    function toOrderComponents(OrderParameters memory _params, uint256 nonce)
        internal
        pure
        returns (OrderComponents memory)
    {
        return
            OrderComponents(
                _params.offerer,
                _params.zone,
                _params.offer,
                _params.consideration,
                _params.orderType,
                _params.startTime,
                _params.endTime,
                _params.zoneHash,
                _params.salt,
                _params.conduitKey,
                nonce
            );
    }

    function toBasicOrderParameters(
        Order memory _order,
        BasicOrderType basicOrderType
    ) internal pure returns (BasicOrderParameters memory) {
        return
            BasicOrderParameters(
                _order.parameters.consideration[0].token,
                _order.parameters.consideration[0].identifierOrCriteria,
                _order.parameters.consideration[0].endAmount,
                payable(_order.parameters.offerer),
                _order.parameters.zone,
                _order.parameters.offer[0].token,
                _order.parameters.offer[0].identifierOrCriteria,
                _order.parameters.offer[0].endAmount,
                basicOrderType,
                _order.parameters.startTime,
                _order.parameters.endTime,
                _order.parameters.zoneHash,
                _order.parameters.salt,
                _order.parameters.conduitKey,
                _order.parameters.conduitKey,
                0,
                new AdditionalRecipient[](0),
                _order.signature
            );
    }

    function toBasicOrderParameters(
        OrderComponents memory _order,
        BasicOrderType basicOrderType,
        bytes memory signature
    ) internal pure returns (BasicOrderParameters memory) {
        return
            BasicOrderParameters(
                _order.consideration[0].token,
                _order.consideration[0].identifierOrCriteria,
                _order.consideration[0].endAmount,
                payable(_order.offerer),
                _order.zone,
                _order.offer[0].token,
                _order.offer[0].identifierOrCriteria,
                _order.offer[0].endAmount,
                basicOrderType,
                _order.startTime,
                _order.endTime,
                _order.zoneHash,
                _order.salt,
                _order.conduitKey,
                _order.conduitKey,
                0,
                new AdditionalRecipient[](0),
                signature
            );
    }

    ///@dev allow signing for this contract since it needs to be recipient of basic order to reenter on receive
    function isValidSignature(bytes32, bytes memory)
        external
        pure
        returns (bytes4)
    {
        return 0x1626ba7e;
    }

    receive() external payable virtual {}
}<|MERGE_RESOLUTION|>--- conflicted
+++ resolved
@@ -326,10 +326,7 @@
         baseOrderComponents.zoneHash = baseOrderParameters.zoneHash;
         baseOrderComponents.salt = baseOrderParameters.salt;
         baseOrderComponents.conduitKey = baseOrderParameters.conduitKey;
-<<<<<<< HEAD
         baseOrderComponents.counter = counter;
-=======
-        baseOrderComponents.nonce = nonce;
     }
 
     /**
@@ -400,7 +397,6 @@
             "Consideration approved for all tokens from",
             _owner
         );
->>>>>>> 1bc7414b
     }
 
     function getMaxConsiderationValue() internal view returns (uint256) {
