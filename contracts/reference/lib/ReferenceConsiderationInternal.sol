// SPDX-License-Identifier: MIT
pragma solidity 0.8.13;

// prettier-ignore
import {
    ERC20Interface,
    ERC721Interface,
    ERC1155Interface
} from "../../interfaces/AbridgedTokenInterfaces.sol";

import { ConduitInterface } from "../../interfaces/ConduitInterface.sol";

import { ProxyInterface } from "../../interfaces/AbridgedProxyInterfaces.sol";

import { Side, OrderType, ItemType } from "../../lib/ConsiderationEnums.sol";

import { ReferenceTokenTransferrer } from "./ReferenceTokenTransferrer.sol";

// prettier-ignore
import {
    AdditionalRecipient,
    BasicOrderParameters,
    OfferItem,
    ConsiderationItem,
    SpentItem,
    ReceivedItem,
    OrderParameters,
    Fulfillment,
    FulfillmentComponent,
    Execution,
    Order,
    AdvancedOrder,
    OrderStatus,
    CriteriaResolver,
    Batch,
    BatchExecution
} from "../../lib/ConsiderationStructs.sol";

import { ReferenceConsiderationInternalView } from "./ReferenceConsiderationInternalView.sol";

import "./ReferenceConsiderationConstants.sol";

<<<<<<< HEAD
import { OrderToHash, FulfillmentItemTypes } from "./ReferenceConsiderationStructs.sol";
=======
// prettier-ignore
import {
    ConduitTransfer,
    ConduitBatch1155Transfer
} from "../../conduit/lib/ConduitStructs.sol";

import { ConduitItemType } from "../../conduit/lib/ConduitEnums.sol";
>>>>>>> c851a8bb

/**
 * @title ReferenceConsiderationInternal
 * @author 0age
 * @notice ConsiderationInternal contains all internal functions.
 */
contract ReferenceConsiderationInternal is
    ReferenceConsiderationInternalView,
    ReferenceTokenTransferrer
{
    /**
     * @dev Derive and set hashes, reference chainId, and associated domain
     *      separator during deployment.
     *
     * @param conduitController           A contract that deploys conduits, or
     *                                    proxies that may optionally be used to
     *                                    transfer approved ERC20+721+1155
     *                                    tokens.
     */
    constructor(address conduitController)
        ReferenceConsiderationInternalView(conduitController)
    {}

    /**
     * @dev Internal function to prepare fulfillment of a basic order with
     *      manual calldata and memory access. This calculates the order hash,
     *      emits an OrderFulfilled event, and asserts basic order validity.
     *      Note that calldata offsets must be validated as this function
     *      accesses constant calldata pointers for dynamic types that match
     *      default ABI encoding, but valid ABI encoding can use arbitrary
     *      offsets. Checking that the offsets were produced by default encoding
     *      will ensure that other functions using Solidity's calldata accessors
     *      (which calculate pointers from the stored offsets) are reading the
     *      same data as the order hash is derived from. Also note that This
     *      function accesses memory directly. It does not clear the expanded
     *      memory regions used, nor does it update the free memory pointer, so
     *      other direct memory access must not assume that unused memory is
     *      empty.
     *
     * @param parameters                   The parameters of the basic order.
     * @param orderType                    The order type.
     * @param receivedItemType             The item type of the initial
     *                                     consideration item on the order.
     * @param additionalRecipientsItemType The item type of any additional
     *                                     consideration item on the order.
     * @param additionalRecipientsToken    The ERC20 token contract adddress (if
     *                                     applicable) for any additional
     *                                     consideration item on the order.
     * @param offeredItemType              The item type of the offered item on
     *                                     the order.
     */
    function _prepareBasicFulfillmentFromCalldata(
        BasicOrderParameters calldata parameters,
        OrderType orderType,
        ItemType receivedItemType,
        ItemType additionalRecipientsItemType,
        address additionalRecipientsToken,
        ItemType offeredItemType
    ) internal {
        // Ensure this function cannot be triggered during a reentrant call.
        _setReentrancyGuard();

        // Ensure current timestamp falls between order start time and end time.
        _verifyTime(parameters.startTime, parameters.endTime, true);

        // Verify that calldata offsets for all dynamic types were produced by
        // default encoding. This ensures that the constants we use for calldata
        // pointers to dynamic types are the same as those calculated by
        // Solidity using their offsets.
        _assertValidBasicOrderParameterOffsets();

        // Ensure supplied consideration array length is not less than original.
        _assertConsiderationLengthIsNotLessThanOriginalConsiderationLength(
            parameters.additionalRecipients.length + 1,
            parameters.totalOriginalAdditionalRecipients
        );

        // Declare stack element for the order hash.
        bytes32 orderHash;

        // Store ItemType/Token parameters in a struct in memory to avoid stack issues.
        FulfillmentItemTypes memory fulfillmentItemTypes = FulfillmentItemTypes(
            orderType,
            receivedItemType,
            additionalRecipientsItemType,
            additionalRecipientsToken,
            offeredItemType
        );

        {
            /**
             * First, handle consideration items. Memory Layout:
             *  0x60: final hash of the array of consideration item hashes
             *  0x80-0x160: reused space for EIP712 hashing of each item
             *   - 0x80: ConsiderationItem EIP-712 typehash (constant)
             *   - 0xa0: itemType
             *   - 0xc0: token
             *   - 0xe0: identifier
             *   - 0x100: startAmount
             *   - 0x120: endAmount
             *   - 0x140: recipient
             *  0x160-END_ARR: array of consideration item hashes
             *   - 0x160: primary consideration item EIP712 hash
             *   - 0x180-END_ARR: additional recipient item EIP712 hashes
             *  END_ARR: beginning of data for OrderFulfilled event
             *   - END_ARR + 0x120: length of ReceivedItem array
             *   - END_ARR + 0x140: beginning of data for first ReceivedItem
             * (Note: END_ARR = 0x180 + RECIPIENTS_LENGTH * 0x20)
             */

            // Load consideration item typehash from runtime and place on stack.
            bytes32 typeHash = _CONSIDERATION_ITEM_TYPEHASH;

            // Create Consideration Item
            ConsiderationItem
                memory primaryConsiderationItem = ConsiderationItem(
                    fulfillmentItemTypes.receivedItemType,
                    parameters.considerationToken,
                    parameters.considerationIdentifier,
                    parameters.considerationAmount,
                    parameters.considerationAmount,
                    parameters.offerer
                );

            // Array of all consideration item hashes
            bytes32[] memory considerationHashes = new bytes32[](
                parameters.totalOriginalAdditionalRecipients + 1
            );
            // Hash Contents
            considerationHashes[0] = keccak256(
                abi.encodePacked(
                    typeHash,
                    primaryConsiderationItem.itemType,
                    primaryConsiderationItem.token,
                    primaryConsiderationItem.identifierOrCriteria,
                    primaryConsiderationItem.startAmount,
                    primaryConsiderationItem.endAmount,
                    primaryConsiderationItem.recipient
                )
            );

            // Create ReceivedItem for Primary Consideration
            // Array of Received Items for use with OrderFulfilled Event
            ReceivedItem[] memory consideration = new ReceivedItem[](
                parameters.additionalRecipients.length + 1
            );
            ReceivedItem memory additionalReceivedItem;
            ConsiderationItem memory additionalRecipientItem;

            ReceivedItem memory primaryReceivedItem = ReceivedItem(
                fulfillmentItemTypes.receivedItemType,
                primaryConsiderationItem.token,
                primaryConsiderationItem.identifierOrCriteria,
                primaryConsiderationItem.endAmount,
                primaryConsiderationItem.recipient
            );
            // Add the primary consideration item to the
            // OrderFulfilled ReceivedItem[]
            consideration[0] = primaryReceivedItem;

            // Additional Recipient Handling
            uint256 totalOriginalAdditionalRecipients = parameters
                .totalOriginalAdditionalRecipients;

            for (
                uint256 recipientCount = 0;
                recipientCount < totalOriginalAdditionalRecipients;
                recipientCount++
            ) {
                // Create a new consideration Item for each Additional Recipient
                // Using the Primary Consideration as base.
                additionalRecipientItem = ConsiderationItem(
                    fulfillmentItemTypes.additionalRecipientsItemType,
                    fulfillmentItemTypes.additionalRecipientsToken,
                    primaryConsiderationItem.identifierOrCriteria,
                    primaryConsiderationItem.startAmount,
                    primaryConsiderationItem.endAmount,
                    primaryConsiderationItem.recipient
                );

                // Calculate the EIP712 ConsiderationItem hash for
                // each additional recipients
                considerationHashes[recipientCount + 1] = keccak256(
                    abi.encodePacked(
                        typeHash,
                        additionalRecipientItem.itemType,
                        additionalRecipientItem.token,
                        additionalRecipientItem.identifierOrCriteria,
                        additionalRecipientItem.startAmount,
                        additionalRecipientItem.endAmount,
                        additionalRecipientItem.recipient
                    )
                );

                // Create a Received Item for each additional recipients
                additionalReceivedItem = ReceivedItem(
                    fulfillmentItemTypes.additionalRecipientsItemType,
                    fulfillmentItemTypes.additionalRecipientsToken,
                    primaryReceivedItem.identifier,
                    primaryReceivedItem.amount,
                    primaryReceivedItem.recipient
                );
                // Add additonal received items to the
                // OrderFulfilled ReceivedItem[]
                consideration[recipientCount + 1] = additionalReceivedItem;
            }

            // The considerationItems array should now contain the
            // Primary Consideration Item along with all additional recipients.

            // The considerationHashes array now contains
            // all consideration Item hashes.

            // The consideration array now contains all receieved
            // items for OrderFulfilled Event.

            // Get hash of all consideration items
            bytes32 receivedItemsHash = keccak256(
                abi.encodePacked(considerationHashes)
            );

            // Get remainder of additionalRecipients
            for (
                uint256 additionalTips = totalOriginalAdditionalRecipients + 1;
                additionalTips < parameters.additionalRecipients.length;
                additionalTips++
            ) {
                additionalReceivedItem = ReceivedItem(
                    fulfillmentItemTypes.additionalRecipientsItemType,
                    fulfillmentItemTypes.additionalRecipientsToken,
                    primaryReceivedItem.identifier,
                    primaryReceivedItem.amount,
                    primaryReceivedItem.recipient
                );
                // Add additonal received items to the
                // OrderFulfilled ReceivedItem[]
                consideration[additionalTips + 1] = additionalReceivedItem;
            }

            // Now let's handle the offer side.

            // Place offer item typehash on the stack.
            typeHash = _OFFER_ITEM_TYPEHASH;

            // Create Spent Item
            SpentItem memory offerItem = SpentItem(
                fulfillmentItemTypes.offeredItemType,
                parameters.offerToken,
                parameters.offerIdentifier,
                parameters.offerAmount
            );

            // Write the offer to the Event SpentItem array
            SpentItem[] memory offer = new SpentItem[](1);
            offer[0] = offerItem;

            bytes32 offerItemHash = keccak256(
                abi.encodePacked(
                    typeHash,
                    offerItem.itemType,
                    offerItem.token,
                    offerItem.identifier,
                    offerItem.amount,
                    offerItem.amount //Assembly uses OfferItem instead of SpentItem
                )
            );

            bytes32[1] memory offerItemHashes = [offerItemHash];

            bytes32 offerItemsHash = keccak256(
                abi.encodePacked(offerItemHashes)
            );

            // Create the OrderComponent in order to derive
            // the orderHash

            // Load order typehash from runtime code and place on stack.
            typeHash = _ORDER_TYPEHASH;

            // Read offerer's current nonce from storage and place on the stack.
            uint256 nonce = _nonces[parameters.offerer];
            OrderToHash memory orderToHash = OrderToHash(
                typeHash,
                parameters.offerer,
                parameters.zone,
                offerItemsHash,
                receivedItemsHash,
                fulfillmentItemTypes.orderType,
                parameters.startTime,
                parameters.endTime,
                parameters.zoneHash,
                parameters.salt,
                parameters.offererConduitKey,
                nonce
            );

            orderHash = keccak256(abi.encode(orderToHash));

            // Emit Event
            emit OrderFulfilled(
                orderHash,
                parameters.offerer,
                parameters.zone,
                msg.sender,
                offer,
                consideration
            );
        }
        // Determine whether order is restricted and, if so, that it is valid.
        _assertRestrictedBasicOrderValidity(
            orderHash,
            parameters.zoneHash,
            fulfillmentItemTypes.orderType,
            parameters.offerer,
            parameters.zone
        );

        // Verify and update the status of the derived order.
        _validateBasicOrderAndUpdateStatus(
            orderHash,
            parameters.offerer,
            parameters.signature
        );
    }

    /**
     * @dev Internal function to verify and update the status of a basic order.
     *
     * @param orderHash The hash of the order.
     * @param offerer   The offerer of the order.
     * @param signature A signature from the offerer indicating that the order
     *                  has been approved.
     */
    function _validateBasicOrderAndUpdateStatus(
        bytes32 orderHash,
        address offerer,
        bytes memory signature
    ) internal {
        // Retrieve the order status for the given order hash.
        OrderStatus memory orderStatus = _orderStatus[orderHash];

        // Ensure order is fillable and is not cancelled.
        _verifyOrderStatus(
            orderHash,
            orderStatus,
            true, // Only allow unused orders when fulfilling basic orders.
            true // Signifies to revert if the order is invalid.
        );

        // If the order is not already validated, verify the supplied signature.
        if (!orderStatus.isValidated) {
            _verifySignature(offerer, orderHash, signature);
        }

        // Update order status as fully filled, packing struct values.
        _orderStatus[orderHash].isValidated = true;
        _orderStatus[orderHash].isCancelled = false;
        _orderStatus[orderHash].numerator = 1;
        _orderStatus[orderHash].denominator = 1;
    }

    /**
     * @dev Internal function to validate an order, determine what portion to
     *      fill, and update its status. The desired fill amount is supplied as
     *      a fraction, as is the returned amount to fill.
     *
     * @param advancedOrder    The order to fulfill as well as the fraction to
     *                         fill. Note that all offer and consideration
     *                         amounts must divide with no remainder in order
     *                         for a partial fill to be valid.
     * @param criteriaResolvers An array where each element contains a reference
     *                          to a specific offer or consideration, a token
     *                          identifier, and a proof that the supplied token
     *                          identifier is contained in the order's merkle
     *                          root. Note that a criteria of zero indicates
     *                          that any (transferrable) token identifier is
     *                          valid and that no proof needs to be supplied.
     * @param revertOnInvalid  A boolean indicating whether to revert if the
     *                         order is invalid due to the time or order status.
     * @param priorOrderHashes The order hashes of each order supplied prior to
     *                         the current order as part of a "match" variety of
     *                         order fulfillment (e.g. this array will be empty
     *                         for single or "fulfill available").
     *
     * @return orderHash      The order hash.
     * @return newNumerator   A value indicating the portion of the order that
     *                        will be filled.
     * @return newDenominator A value indicating the total size of the order.
     */
    function _validateOrderAndUpdateStatus(
        AdvancedOrder memory advancedOrder,
        CriteriaResolver[] memory criteriaResolvers,
        bool revertOnInvalid,
        bytes32[] memory priorOrderHashes
    )
        internal
        returns (
            bytes32 orderHash,
            uint256 newNumerator,
            uint256 newDenominator
        )
    {
        // Retrieve the parameters for the order.
        OrderParameters memory orderParameters = advancedOrder.parameters;

        // Ensure current timestamp falls between order start time and end time.
        if (
            !_verifyTime(
                orderParameters.startTime,
                orderParameters.endTime,
                revertOnInvalid
            )
        ) {
            // Assuming an invalid time and no revert, return zeroed out values.
            return (bytes32(0), 0, 0);
        }

        // Read numerator and denominator from memory and place on the stack.
        uint256 numerator = uint256(advancedOrder.numerator);
        uint256 denominator = uint256(advancedOrder.denominator);

        // Ensure that the supplied numerator and denominator are valid.
        if (numerator > denominator || numerator == 0) {
            revert BadFraction();
        }

        // If attempting partial fill (n < d) check order type & ensure support.
        if (
            numerator < denominator &&
            _doesNotSupportPartialFills(orderParameters.orderType)
        ) {
            // Revert if partial fill was attempted on an unsupported order.
            revert PartialFillsNotEnabledForOrder();
        }

        // Retrieve current nonce and use it w/ parameters to derive order hash.
        orderHash = _assertConsiderationLengthAndGetNoncedOrderHash(
            orderParameters
        );

        // Determine if a proxy should be utilized and ensure a valid submitter.
        _assertRestrictedAdvancedOrderValidity(
            advancedOrder,
            criteriaResolvers,
            priorOrderHashes,
            orderHash,
            orderParameters.zoneHash,
            orderParameters.orderType,
            orderParameters.offerer,
            orderParameters.zone
        );

        // Retrieve the order status using the derived order hash.
        OrderStatus memory orderStatus = _orderStatus[orderHash];

        // Ensure order is fillable and is not cancelled.
        if (
            !_verifyOrderStatus(
                orderHash,
                orderStatus,
                false, // Allow partially used orders to be filled.
                revertOnInvalid
            )
        ) {
            // Assuming an invalid order status and no revert, return zero fill.
            return (orderHash, 0, 0);
        }

        // If the order is not already validated, verify the supplied signature.
        if (!orderStatus.isValidated) {
            _verifySignature(
                orderParameters.offerer,
                orderHash,
                advancedOrder.signature
            );
        }

        // Read filled amount as numerator and denominator and put on the stack.
        uint256 filledNumerator = orderStatus.numerator;
        uint256 filledDenominator = orderStatus.denominator;

        // If order currently has a non-zero denominator it is partially filled.
        if (filledDenominator != 0) {
            // If denominator of 1 supplied, fill all remaining amount on order.
            if (denominator == 1) {
                // Scale numerator & denominator to match current denominator.
                numerator = filledDenominator;
                denominator = filledDenominator;
            }
            // Otherwise, if supplied denominator differs from current one...
            else if (filledDenominator != denominator) {
                // scale current numerator by the supplied denominator, then...
                filledNumerator *= denominator;

                // the supplied numerator & denominator by current denominator.
                numerator *= filledDenominator;
                denominator *= filledDenominator;
            }

            // Once adjusted, if current+supplied numerator exceeds denominator:
            if (filledNumerator + numerator > denominator) {
                // Reduce current numerator so it + supplied = denominator.
                numerator = denominator - filledNumerator;
            }

            // Update order status and fill amount, packing struct values.
            _orderStatus[orderHash].isValidated = true;
            _orderStatus[orderHash].isCancelled = false;
            _orderStatus[orderHash].numerator = uint120(
                filledNumerator + numerator
            );
            _orderStatus[orderHash].denominator = uint120(denominator);
        } else {
            // Update order status and fill amount, packing struct values.
            _orderStatus[orderHash].isValidated = true;
            _orderStatus[orderHash].isCancelled = false;
            _orderStatus[orderHash].numerator = uint120(numerator);
            _orderStatus[orderHash].denominator = uint120(denominator);
        }

        // Return order hash, new numerator and denominator, and proxy boolean.
        return (orderHash, numerator, denominator);
    }

    /**
     * @dev Internal function to validate an order and update its status, adjust
     *      prices based on current time, apply criteria resolvers, determine
     *      what portion to fill, and transfer relevant tokens.
     *
     * @param advancedOrder       The order to fulfill as well as the fraction
     *                            to fill. Note that all offer and consideration
     *                            components must divide with no remainder for
     *                            the partial fill to be valid.
     * @param criteriaResolvers   An array where each element contains a
     *                            reference to a specific offer or
     *                            consideration, a token identifier, and a proof
     *                            that the supplied token identifier is
     *                            contained in the order's merkle root. Note
     *                            that a criteria of zero indicates that any
     *                            (transferrable) token identifier is valid and
     *                            that no proof needs to be supplied.
     * @param fulfillerConduitKey A bytes32 value indicating what conduit, if
     *                            any, to source the fulfiller's token approvals
     *                            from. The zero hash signifies that no conduit
     *                            should be used (and direct approvals set on
     *                            Consideration) and `bytes32(uint256(1)))`
     *                            signifies to utilize the legacy user proxy for
     *                            the fulfiller.
     *
     * @return A boolean indicating whether the order has been fulfilled.
     */
    function _validateAndFulfillAdvancedOrder(
        AdvancedOrder memory advancedOrder,
        CriteriaResolver[] memory criteriaResolvers,
        bytes32 fulfillerConduitKey
    ) internal returns (bool) {
        // Ensure this function cannot be triggered during a reentrant call.
        _setReentrancyGuard();

        // Declare empty bytes32 array (unused, will remain empty).
        bytes32[] memory priorOrderHashes;

        // Validate order, update status, and determine fraction to fill.
        (
            bytes32 orderHash,
            uint256 fillNumerator,
            uint256 fillDenominator
        ) = _validateOrderAndUpdateStatus(
                advancedOrder,
                criteriaResolvers,
                true,
                priorOrderHashes
            );

        // Create an array with length 1 containing the order.
        AdvancedOrder[] memory advancedOrders = new AdvancedOrder[](1);
        advancedOrders[0] = advancedOrder;

        // Apply criteria resolvers using generated orders and details arrays.
        _applyCriteriaResolvers(advancedOrders, criteriaResolvers);

        // Retrieve the order parameters after applying criteria resolvers.
        OrderParameters memory orderParameters = advancedOrders[0].parameters;

        // Perform each item transfer with the appropriate fractional amount.
        _applyFractionsAndTransferEach(
            orderParameters,
            fillNumerator,
            fillDenominator,
            orderParameters.conduitKey,
            fulfillerConduitKey
        );

        // Emit an event signifying that the order has been fulfilled.
        _emitOrderFulfilledEvent(
            orderHash,
            orderParameters.offerer,
            orderParameters.zone,
            msg.sender,
            orderParameters.offer,
            orderParameters.consideration
        );

        // Clear the reentrancy guard.
        _reentrancyGuard = _NOT_ENTERED;

        return true;
    }

    /**
     * @dev Internal function to transfer each item contained in a given single
     *      order fulfillment after applying a respective fraction to the amount
     *      being transferred.
     *
     * @param orderParameters     The parameters for the fulfilled order.
     * @param numerator           A value indicating the portion of the order
     *                            that should be filled.
     * @param denominator         A value indicating the total order size.
     * @param offererConduitKey   An address indicating what conduit, if any, to
     *                            source the offerer's token approvals from. The
     *                            zero hash signifies that no conduit should be
     *                            used (and direct approvals set on
     *                            Consideration) and `bytes32(uint256(1)))`
     *                            signifies to utilize the legacy user proxy for
     *                            the offerer.
     * @param fulfillerConduitKey A bytes32 value indicating what conduit, if
     *                            any, to source the fulfiller's token approvals
     *                            from. The zero hash signifies that no conduit
     *                            should be used (and direct approvals set on
     *                            Consideration) and `bytes32(uint256(1)))`
     *                            signifies to utilize the legacy user proxy for
     *                            the fulfiller.
     */
    function _applyFractionsAndTransferEach(
        OrderParameters memory orderParameters,
        uint256 numerator,
        uint256 denominator,
        bytes32 offererConduitKey,
        bytes32 fulfillerConduitKey
    ) internal {
        // Derive order duration, time elapsed, and time remaining.
        uint256 duration = orderParameters.endTime - orderParameters.startTime;
        uint256 elapsed = block.timestamp - orderParameters.startTime;
        uint256 remaining = duration - elapsed;

        // Put ether value supplied by the caller on the stack.
        uint256 etherRemaining = msg.value;

        // As of solidity 0.6.0, inline assembly can not directly access function
        // definitions, but can still access locally scoped function variables.
        // This means that in order to recast the type of a function, we need to
        // create a local variable to reference the internal function definition
        // (using the same type) and a local variable with the desired type,
        // and then cast the original function pointer to the desired type.

        /**
         * Repurpose existing OfferItem memory regions on the offer array for
         * the order by overriding the _transfer function pointer to accept a
         * modified OfferItem argument in place of the usual ReceivedItem:
         *
         *   ========= OfferItem ==========   ====== ReceivedItem ======
         *   ItemType itemType; ------------> ItemType itemType;
         *   address token; ----------------> address token;
         *   uint256 identifierOrCriteria; -> uint256 identifier;
         *   uint256 startAmount; ----------> uint256 amount;
         *   uint256 endAmount; ------------> address recipient;
         */

        // Declare a nested scope to minimize stack depth.
        {
            // Declare a virtual function pointer taking an OfferItem argument.
            function(OfferItem memory, address, bytes32)
                internal _transferOfferItem;

            // Assign _transfer function to a new function pointer (it takes a
            // ReceivedItem as its initial argument)
            function(ReceivedItem memory, address, bytes32)
                internal _transferReceivedItem = _transfer;

            // Utilize assembly to override the virtual function pointer.
            assembly {
                // Cast initial ReceivedItem argument type to an OfferItem type.
                _transferOfferItem := _transferReceivedItem
            }

            // Iterate over each offer on the order.
            for (uint256 i = 0; i < orderParameters.offer.length; ++i) {
                // Retrieve the offer item.
                OfferItem memory offerItem = orderParameters.offer[i];

                // Apply fill fraction to derive offer item amount to transfer.
                uint256 amount = _applyFraction(
                    offerItem.startAmount,
                    offerItem.endAmount,
                    numerator,
                    denominator,
                    elapsed,
                    remaining,
                    duration,
                    false
                );

                // TODO: Stack too deep
                //offerItem.startAmount = amount;
                //offerItem.endAmount = uint256(uint160(address(msg.sender)));

                // Utilize assembly to set overloaded offerItem arguments.
                assembly {
                    // Write derived fractional amount to startAmount as amount.
                    mstore(add(offerItem, 0x60), amount)
                    // Write fulfiller (i.e. caller) to endAmount as recipient.
                    mstore(add(offerItem, 0x80), caller())
                }

                // Reduce available value if offer spent ETH or a native token.
                if (offerItem.itemType == ItemType.NATIVE) {
                    // Ensure that sufficient native tokens are still available.
                    if (amount > etherRemaining) {
                        revert InsufficientEtherSupplied();
                    }

                    etherRemaining -= amount;
                }

                // Transfer the item from the offerer to the caller.
                _transferOfferItem(
                    offerItem,
                    orderParameters.offerer,
                    offererConduitKey
                );
            }
        }

        /**
         * Repurpose existing ConsiderationItem memory regions on the
         * consideration array for the order by overriding the _transfer
         * function pointer to accept a modified ConsiderationItem argument in
         * place of the usual ReceivedItem:
         *
         *   ====== ConsiderationItem =====   ====== ReceivedItem ======
         *   ItemType itemType; ------------> ItemType itemType;
         *   address token; ----------------> address token;
         *   uint256 identifierOrCriteria;--> uint256 identifier;
         *   uint256 startAmount; ----------> uint256 amount;
         *   uint256 endAmount;        /----> address recipient;
         *   address recipient; ------/
         */

        // Declare a nested scope to minimize stack depth.
        {
            // Declare virtual function pointer with ConsiderationItem argument.
            function(ConsiderationItem memory, address, bytes32)
                internal _transferConsiderationItem;

            // Reassign _transfer function to a new function pointer (it takes a
            /// ReceivedItem as its initial argument).
            function(ReceivedItem memory, address, bytes32)
                internal _transferReceivedItem = _transfer;

            // Utilize assembly to override the virtual function pointer.
            assembly {
                // Cast ReceivedItem argument type to ConsiderationItem type.
                _transferConsiderationItem := _transferReceivedItem
            }

            // Iterate over each consideration on the order.
            for (uint256 i = 0; i < orderParameters.consideration.length; ++i) {
                // Retrieve the consideration item.
                ConsiderationItem memory considerationItem = (
                    orderParameters.consideration[i]
                );

                // Apply fraction & derive considerationItem amount to transfer.
                uint256 amount = _applyFraction(
                    considerationItem.startAmount,
                    considerationItem.endAmount,
                    numerator,
                    denominator,
                    elapsed,
                    remaining,
                    duration,
                    true
                );

                // TODO: Stack too deep
                //considerationItem.startAmount = amount;
                //considerationItem.endAmount = uint256(uint160(address(considerationItem.recipient)));

                // Use assembly to set overloaded considerationItem arguments.
                assembly {
                    // Write derived fractional amount to startAmount as amount.
                    mstore(add(considerationItem, 0x60), amount)

                    // Write original recipient to endAmount as recipient.
                    mstore(
                        add(considerationItem, 0x80),
                        mload(add(considerationItem, 0xa0))
                    )
                }

                // Reduce available value if offer spent ETH or a native token.
                if (considerationItem.itemType == ItemType.NATIVE) {
                    // Ensure that sufficient native tokens are still available.
                    if (amount > etherRemaining) {
                        revert InsufficientEtherSupplied();
                    }

                    etherRemaining -= amount;
                }

                // Transfer item from caller to recipient specified by the item.
                _transferConsiderationItem(
                    considerationItem,
                    msg.sender,
                    fulfillerConduitKey
                );
            }
        }

        // If any ether remains after fulfillments...
        if (etherRemaining != 0) {
            // return it to the caller.
            _transferEth(payable(msg.sender), etherRemaining);
        }
    }

    /**
     * @dev Internal function to validate a group of orders, update their
     *      statuses, reduce amounts by their previously filled fractions, apply
     *      criteria resolvers, and emit OrderFulfilled events.
     *
     * @param advancedOrders    The advanced orders to validate and reduce by
     *                          their previously filled amounts.
     * @param criteriaResolvers An array where each element contains a reference
     *                          to a specific order as well as that order's
     *                          offer or consideration, a token identifier, and
     *                          a proof that the supplied token identifier is
     *                          contained in the order's merkle root. Note that
     *                          a root of zero indicates that any transferrable
     *                          token identifier is valid and that no proof
     *                          needs to be supplied.
     * @param revertOnInvalid   A boolean indicating whether to revert on any
     *                          order being invalid; setting this to false will
     *                          instead cause the invalid order to be skipped.
     * @param maximumFulfilled  The maximum number of orders to fulfill.
     */
    function _validateOrdersAndPrepareToFulfill(
        AdvancedOrder[] memory advancedOrders,
        CriteriaResolver[] memory criteriaResolvers,
        bool revertOnInvalid,
        uint256 maximumFulfilled
    ) internal {
        // Ensure this function cannot be triggered during a reentrant call.
        _setReentrancyGuard();

        // Read length of orders array and place on the stack.
        uint256 totalOrders = advancedOrders.length;

        // Track the order hash for each order being fulfilled.
        bytes32[] memory orderHashes = new bytes32[](totalOrders);

        // Override orderHashes length to zero after memory has been allocated.
        assembly {
            mstore(orderHashes, 0)
        }

        // Iterate over each order.
        for (uint256 i = 0; i < totalOrders; ++i) {
            // Retrieve the current order.
            AdvancedOrder memory advancedOrder = advancedOrders[i];

            // Determine if max number orders have already been fulfilled.
            if (maximumFulfilled == 0) {
                // Mark fill fraction as zero as the order will not be used.
                advancedOrder.numerator = 0;

                // Update the length of the orderHashes array.
                assembly {
                    mstore(orderHashes, add(i, 1))
                }

                // Continue iterating through the remaining orders.
                continue;
            }

            // Validate it, update status, and determine fraction to fill.
            (
                bytes32 orderHash,
                uint256 numerator,
                uint256 denominator
            ) = _validateOrderAndUpdateStatus(
                    advancedOrder,
                    criteriaResolvers,
                    revertOnInvalid,
                    orderHashes
                );

            // Update the length of the orderHashes array.
            assembly {
                mstore(orderHashes, add(i, 1))
            }

            // Do not track hash or adjust prices if order is not fulfilled.
            if (numerator == 0) {
                // Mark fill fraction as zero if the order is not fulfilled.
                advancedOrder.numerator = 0;

                // Continue iterating through the remaining orders.
                continue;
            }

            // Otherwise, track the order hash in question.
            orderHashes[i] = orderHash;

            // Decrement the number of fulfilled orders.
            maximumFulfilled--;

            // Place the start time for the order on the stack.
            uint256 startTime = advancedOrder.parameters.startTime;

            // Derive the duration for the order and place it on the stack.
            uint256 duration = advancedOrder.parameters.endTime - startTime;

            // Derive time elapsed since the order started & place on stack.
            uint256 elapsed = block.timestamp - startTime;

            // Derive time remaining until order expires and place on stack.
            uint256 remaining = duration - elapsed;

            // Retrieve array of offer items for the order in question.
            OfferItem[] memory offer = advancedOrder.parameters.offer;

            // Iterate over each offer item on the order.
            for (uint256 j = 0; j < offer.length; ++j) {
                // Retrieve the offer item.
                OfferItem memory offerItem = offer[j];

                // Apply order fill fraction to offer item end amount.
                uint256 endAmount = _getFraction(
                    numerator,
                    denominator,
                    offerItem.endAmount
                );

                // Reuse same fraction if start and end amounts are equal.
                if (offerItem.startAmount == offerItem.endAmount) {
                    // Apply derived amount to both start and end amount.
                    offerItem.startAmount = endAmount;
                } else {
                    // Apply order fill fraction to offer item start amount.
                    offerItem.startAmount = _getFraction(
                        numerator,
                        denominator,
                        offerItem.startAmount
                    );
                }

                // Update end amount in memory to match the derived amount.
                offerItem.endAmount = endAmount;

                // Adjust offer amount using current time; round down.
                offerItem.startAmount = _locateCurrentAmount(
                    offerItem.startAmount,
                    offerItem.endAmount,
                    elapsed,
                    remaining,
                    duration,
                    false // round down
                );
            }

            // Retrieve array of consideration items for order in question.
            ConsiderationItem[] memory consideration = (
                advancedOrder.parameters.consideration
            );
<<<<<<< HEAD

            // Iterate over each consideration item on the order.
            for (uint256 j = 0; j < consideration.length; ++j) {
                // Retrieve the consideration item.
                ConsiderationItem memory considerationItem = (consideration[j]);

                // Apply fraction to consideration item end amount.
                uint256 endAmount = _getFraction(
                    numerator,
                    denominator,
                    considerationItem.endAmount
                );

=======

            // Iterate over each consideration item on the order.
            for (uint256 j = 0; j < consideration.length; ++j) {
                // Retrieve the consideration item.
                ConsiderationItem memory considerationItem = (consideration[j]);

                // Apply fraction to consideration item end amount.
                uint256 endAmount = _getFraction(
                    numerator,
                    denominator,
                    considerationItem.endAmount
                );

>>>>>>> c851a8bb
                // Reuse same fraction if start and end amounts are equal.
                if (
                    considerationItem.startAmount == considerationItem.endAmount
                ) {
                    // Apply derived amount to both start and end amount.
                    considerationItem.startAmount = endAmount;
                } else {
                    // Apply fraction to consideration item start amount.
                    considerationItem.startAmount = _getFraction(
                        numerator,
                        denominator,
                        considerationItem.startAmount
                    );
                }

                // Update end amount in memory to match the derived amount.
                considerationItem.endAmount = endAmount;

                // Adjust consideration amount using current time; round up.
                considerationItem.startAmount = (
                    _locateCurrentAmount(
                        considerationItem.startAmount,
                        considerationItem.endAmount,
                        elapsed,
                        remaining,
                        duration,
                        true // round up
                    )
                );

<<<<<<< HEAD
                // TODO: Stack too deep
                //considerationItem.startAmount = amount;
                //considerationItem.endAmount = uint256(uint160(address(considerationItem.recipient)));

=======
>>>>>>> c851a8bb
                // Utilize assembly to manually "shift" the recipient value.
                assembly {
                    // Write recipient to endAmount, as endAmount is not
                    // used from this point on and can be repurposed to fit
                    // the layout of a ReceivedItem.
                    mstore(
                        add(considerationItem, 0x80), // endAmount
                        mload(add(considerationItem, 0xa0)) // recipient
                    )
                }
            }
        }

        // Apply criteria resolvers to each order as applicable.
        _applyCriteriaResolvers(advancedOrders, criteriaResolvers);

        // Determine the fulfiller (revertOnInvalid ? address(0) : msg.sender).
        address fulfiller = revertOnInvalid ? address(0) : msg.sender;

        // Emit an event for each order signifying that it has been fulfilled.
<<<<<<< HEAD

        // Iterate over each order.
        for (uint256 i = 0; i < totalOrders; ++i) {
            // Do not emit an event if no order hash is present.
            if (orderHashes[i] == bytes32(0)) {
                continue;
            }

=======
        // Iterate over each order.
        for (uint256 i = 0; i < totalOrders; ++i) {
            // Do not emit an event if no order hash is present.
            if (orderHashes[i] == bytes32(0)) {
                continue;
            }

>>>>>>> c851a8bb
            // Retrieve parameters for the order in question.
            OrderParameters memory orderParameters = (
                advancedOrders[i].parameters
            );

            // Emit an OrderFulfilled event.
            _emitOrderFulfilledEvent(
                orderHashes[i],
                orderParameters.offerer,
                orderParameters.zone,
                fulfiller,
                orderParameters.offer,
                orderParameters.consideration
            );
        }
    }

    /**
     * @dev Internal function to fulfill an arbitrary number of orders, either
     *      full or partial, after validating, adjusting amounts, and applying
     *      criteria resolvers.
     *
     * @param advancedOrders     The orders to match, including a fraction to
     *                           attempt to fill for each order.
     * @param fulfillments       An array of elements allocating offer
     *                           components to consideration components. Note
     *                           that the final amount of each consideration
     *                           component must be zero for a match operation to
     *                           be considered valid.
     *
     * @return standardExecutions An array of elements indicating the sequence
     *                            of non-batch transfers performed as part of
     *                            matching the given orders.
     * @return batchExecutions    An array of elements indicating the sequence
     *                            of batch transfers performed as part of
     *                            matching the given orders.
     */
    function _fulfillAdvancedOrders(
        AdvancedOrder[] memory advancedOrders,
        Fulfillment[] calldata fulfillments
    )
        internal
        returns (
            Execution[] memory standardExecutions,
            BatchExecution[] memory batchExecutions
        )
    {
        // Retrieve fulfillments array length and place on the stack.
        uint256 totalFulfillments = fulfillments.length;

        // Allocate executions by fulfillment and apply them to each execution.
        Execution[] memory executions = new Execution[](totalFulfillments);

        // Track number of filtered executions.
        uint256 totalFilteredExecutions = 0;

        // Iterate over each fulfillment.
        for (uint256 i = 0; i < totalFulfillments; ++i) {
            /// Retrieve the fulfillment in question.
            Fulfillment calldata fulfillment = fulfillments[i];

            // Derive the execution corresponding with the fulfillment.
            Execution memory execution = _applyFulfillment(
                advancedOrders,
                fulfillment.offerComponents,
                fulfillment.considerationComponents
            );

            // If offerer and recipient on the execution are the same...
            if (execution.item.recipient == execution.offerer) {
                // increment total filtered executions.
                totalFilteredExecutions += 1;
            } else {
                // Otherwise, assign the execution to the executions array.
                executions[i - totalFilteredExecutions] = execution;
            }
        }

        // If some number of executions have been filtered...
        if (totalFilteredExecutions != 0) {
            // reduce the total length of the executions array.
            assembly {
                mstore(
                    executions,
                    sub(mload(executions), totalFilteredExecutions)
                )
            }
        }

        // Perform final checks and compress executions into standard and batch.
        (
            ,
            standardExecutions,
            batchExecutions
        ) = _performFinalChecksAndExecuteOrders(advancedOrders, executions);

        // Return both standard and batch ERC1155 executions.
        return (standardExecutions, batchExecutions);
    }

    /**
     * @notice Internal function to attempt to fill a group of orders, fully or
     *         partially, with an arbitrary number of items for offer and
     *         consideration per order alongside criteria resolvers containing
     *         specific token identifiers and associated proofs. Any order that
     *         is not currently active, has already been fully filled, or has
     *         been cancelled will be omitted. Remaining offer and consideration
     *         items will then be aggregated where possible as indicated by the
     *         supplied offer and consideration component arrays and aggregated
     *         items will be transferred to the fulfiller or to each intended
     *         recipient, respectively. Note that a failing item transfer or an
     *         issue with order formatting will cause the entire batch to fail.
     *
     * @param advancedOrders            The orders to fulfill along with the
     *                                  fraction of those orders to attempt to
     *                                  fill. Note that both the offerer and the
     *                                  fulfiller must first approve this
     *                                  contract (or their proxy if indicated by
     *                                  the order) to transfer any relevant
     *                                  tokens on their behalf and that
     *                                  contracts must implement
     *                                  `onERC1155Received` in order to receive
     *                                  ERC1155 tokens as consideration. Also
     *                                  note that all offer and consideration
     *                                  components must have no remainder after
     *                                  multiplication of the respective amount
     *                                  with the supplied fraction for an
     *                                  order's partial fill amount to be
     *                                  considered valid.
     * @param criteriaResolvers         An array where each element contains a
     *                                  reference to a specific offer or
     *                                  consideration, a token identifier, and a
     *                                  proof that the supplied token identifier
     *                                  is contained in the merkle root held by
     *                                  the item in question's criteria element.
     *                                  Note that an empty criteria indicates
     *                                  that any (transferrable) token
     *                                  identifier on the token in question is
     *                                  valid and that no associated proof needs
     *                                  to be supplied.
     * @param offerFulfillments         An array of FulfillmentComponent arrays
     *                                  indicating which offer items to attempt
     *                                  to aggregate when preparing executions.
     * @param considerationFulfillments An array of FulfillmentComponent arrays
     *                                  indicating which consideration items to
     *                                  attempt to aggregate when preparing
     *                                  executions.
     * @param fulfillerConduitKey       A bytes32 value indicating what conduit,
     *                                  if any, to source the fulfiller's token
     *                                  approvals from. The zero hash signifies
     *                                  that no conduit should be used (and
     *                                  direct approvals set on Consideration).
     * @param maximumFulfilled          The maximum number of orders to fulfill.
     *
     * @return availableOrders    An array of booleans indicating if each order
     *                            with an index corresponding to the index of
     *                            the returned boolean was fulfillable or not.
     * @return standardExecutions An array of elements indicating the sequence
     *                            of non-batch transfers performed as part of
     *                            matching the given orders.
     * @return batchExecutions    An array of elements indicating the sequence
     *                            of batch transfers performed as part of
     *                            matching the given orders.
     */
    function _fulfillAvailableAdvancedOrders(
        AdvancedOrder[] memory advancedOrders,
        CriteriaResolver[] memory criteriaResolvers,
        FulfillmentComponent[][] calldata offerFulfillments,
        FulfillmentComponent[][] calldata considerationFulfillments,
        bytes32 fulfillerConduitKey,
        uint256 maximumFulfilled
    )
        internal
        returns (
            bool[] memory availableOrders,
            Execution[] memory standardExecutions,
            BatchExecution[] memory batchExecutions
        )
    {
        // Validate orders, apply amounts, & determine if they utilize conduits.
        _validateOrdersAndPrepareToFulfill(
            advancedOrders,
            criteriaResolvers,
            false, // Signifies that invalid orders should NOT revert.
            maximumFulfilled
        );

        // Aggregate used offer and consideration items and execute transfers.
        (
            availableOrders,
            standardExecutions,
            batchExecutions
        ) = _executeAvailableFulfillments(
            advancedOrders,
            offerFulfillments,
            considerationFulfillments,
            fulfillerConduitKey
        );

        // Return order fulfillment details and executions.
        return (availableOrders, standardExecutions, batchExecutions);
    }

    /**
     * @dev Internal function to fulfill a group of validated orders, fully or
     *      partially, with an arbitrary number of items for offer and
     *      consideration per order and to execute transfers. Any order that is
     *      not currently active, has already been fully filled, or has been
     *      cancelled will be omitted. Remaining offer and consideration items
     *      will then be aggregated where possible as indicated by the supplied
     *      offer and consideration component arrays and aggregated items will
     *      be transferred to the fulfiller or to each intended recipient,
     *      respectively. Note that a failing item transfer or an issue with
     *      order formatting will cause the entire batch to fail.
     *
     * @param advancedOrders            The orders to fulfill along with the
     *                                  fraction of those orders to attempt to
     *                                  fill. Note that both the offerer and the
     *                                  fulfiller must first approve this
     *                                  contract (or the conduit if indicated by
     *                                  the order) to transfer any relevant
     *                                  tokens on their behalf and that
     *                                  contracts must implement
     *                                  `onERC1155Received` in order to receive
     *                                  ERC1155 tokens as consideration. Also
     *                                  note that all offer and consideration
     *                                  components must have no remainder after
     *                                  multiplication of the respective amount
     *                                  with the supplied fraction for an
     *                                  order's partial fill amount to be
     *                                  considered valid.
     * @param offerFulfillments         An array of FulfillmentComponent arrays
     *                                  indicating which offer items to attempt
     *                                  to aggregate when preparing executions.
     * @param considerationFulfillments An array of FulfillmentComponent arrays
     *                                  indicating which consideration items to
     *                                  attempt to aggregate when preparing
     *                                  executions.
     * @param fulfillerConduitKey       A bytes32 value indicating what conduit,
     *                                  if any, to source the fulfiller's token
     *                                  approvals from. The zero hash signifies
     *                                  that no conduit should be used (and
     *                                  direct approvals set on Consideration)
     *                                  and `bytes32(uint256(1))` signifies to
     *                                  utilize the legacy user proxy for the
     *                                  fulfiller.
     *
     * @return availableOrders    An array of booleans indicating if each order
     *                            with an index corresponding to the index of
     *                            the returned boolean was fulfillable or not.
     * @return standardExecutions An array of elements indicating the sequence
     *                            of non-batch transfers performed as part of
     *                            matching the given orders.
     * @return batchExecutions    An array of elements indicating the sequence
     *                            of batch transfers performed as part of
     *                            matching the given orders.
     */
    function _executeAvailableFulfillments(
        AdvancedOrder[] memory advancedOrders,
        FulfillmentComponent[][] memory offerFulfillments,
        FulfillmentComponent[][] memory considerationFulfillments,
        bytes32 fulfillerConduitKey
    )
        internal
        returns (
            bool[] memory availableOrders,
            Execution[] memory standardExecutions,
            BatchExecution[] memory batchExecutions
        )
    {
        // Retrieve length of offer fulfillments array and place on the stack.
        uint256 totalOfferFulfillments = offerFulfillments.length;

        // Retrieve length of consideration fulfillments array & place on stack.
        uint256 totalConsiderationFulfillments = (
            considerationFulfillments.length
        );

        // Allocate an execution for each offer and consideration fulfillment.
        Execution[] memory executions = new Execution[](
            totalOfferFulfillments + totalConsiderationFulfillments
        );

        // Track number of filtered executions.
        uint256 totalFilteredExecutions = 0;

        // Iterate over each offer fulfillment.
        for (uint256 i = 0; i < totalOfferFulfillments; ++i) {
            /// Retrieve the offer fulfillment components in question.
            FulfillmentComponent[] memory components = (offerFulfillments[i]);

            // Derive aggregated execution corresponding with fulfillment.
            Execution memory execution = _aggregateAvailable(
                advancedOrders,
                Side.OFFER,
                components,
                fulfillerConduitKey
            );

            // If offerer and recipient on the execution are the same...
            if (execution.item.recipient == execution.offerer) {
                // increment total filtered executions.
                totalFilteredExecutions += 1;
            } else {
                // Otherwise, assign the execution to the executions array.
                executions[i - totalFilteredExecutions] = execution;
            }
        }

        // Iterate over each consideration fulfillment.
        for (uint256 i = 0; i < totalConsiderationFulfillments; ++i) {
            /// Retrieve consideration fulfillment components in question.
            FulfillmentComponent[] memory components = (
                considerationFulfillments[i]
            );

            // Derive aggregated execution corresponding with fulfillment.
            Execution memory execution = _aggregateAvailable(
                advancedOrders,
                Side.CONSIDERATION,
                components,
                fulfillerConduitKey
            );

            // If offerer and recipient on the execution are the same...
            if (execution.item.recipient == execution.offerer) {
                // increment total filtered executions.
                totalFilteredExecutions += 1;
            } else {
                // Otherwise, assign the execution to the executions array.
                executions[
                    i + totalOfferFulfillments - totalFilteredExecutions
                ] = execution;
            }
        }

        // If some number of executions have been filtered...
        if (totalFilteredExecutions != 0) {
            // reduce the total length of the executions array.
            assembly {
                mstore(
                    executions,
                    sub(mload(executions), totalFilteredExecutions)
                )
            }
        }

        // Revert if no orders are available.
        if (executions.length == 0) {
            revert NoSpecifiedOrdersAvailable();
        }

        // Perform final checks, compress executions, and return.
        return _performFinalChecksAndExecuteOrders(advancedOrders, executions);
    }

    /**
     * @dev Internal function to perform a final check that each consideration
     *      item for an arbitrary number of fulfilled orders has been met and to
     *      compress and trigger associated execututions, transferring the
     *      respective items.
     *
     * @param advancedOrders     The orders to check and perform executions for.
     * @param executions         An array of uncompressed elements indicating
     *                           the sequence of transfers to perform when
     *                           fulfilling the given orders.
     *
     * @return availableOrders    An array of booleans indicating if each order
     *                            with an index corresponding to the index of
     *                            the returned boolean was fulfillable or not.
     * @return standardExecutions An array of elements indicating the sequence
     *                            of non-batch transfers performed as part of
     *                            fulfilling the given orders.
     * @return batchExecutions    An array of elements indicating the sequence
     *                            of batch transfers performed as part of
     *                            fulfilling the given orders.
     */
    function _performFinalChecksAndExecuteOrders(
        AdvancedOrder[] memory advancedOrders,
        Execution[] memory executions
    )
        internal
        returns (
            bool[] memory availableOrders,
            Execution[] memory standardExecutions,
            BatchExecution[] memory batchExecutions
        )
    {
        // Retrieve the length of the advanced orders array and place on stack.
        uint256 totalOrders = advancedOrders.length;

        // Initialize array for tracking available orders.
        availableOrders = new bool[](totalOrders);
        // Iterate over orders to ensure all considerations are met.
        for (uint256 i = 0; i < totalOrders; ++i) {
            // Retrieve the order in question.
            AdvancedOrder memory advancedOrder = advancedOrders[i];

            // Skip consideration item checks for order if not fulfilled.
            if (advancedOrder.numerator == 0) {
                // Note: orders do not need to be marked as unavailable as a
                // new memory region has been allocated. Review carefully if
                // altering compiler version or managing memory manually.
                continue;
            }

<<<<<<< HEAD
=======
        // Iterate over orders to ensure all considerations are met.
        for (uint256 i = 0; i < totalOrders; ++i) {
            // Retrieve the order in question.
            AdvancedOrder memory advancedOrder = advancedOrders[i];

            // Skip consideration item checks for order if not fulfilled.
            if (advancedOrder.numerator == 0) {
                // Note: orders do not need to be marked as unavailable as a
                // new memory region has been allocated. Review carefully if
                // altering compiler version or managing memory manually.
                continue;
            }

>>>>>>> c851a8bb
            // Mark the order as available.
            availableOrders[i] = true;

            // Retrieve consideration items to ensure they are fulfilled.
            ConsiderationItem[] memory consideration = (
                advancedOrder.parameters.consideration
            );

            // Iterate over each consideration item to ensure it is met.
            for (uint256 j = 0; j < consideration.length; ++j) {
                // Retrieve remaining amount on the consideration item.
                uint256 unmetAmount = consideration[j].startAmount;

                // Revert if the remaining amount is not zero.
                if (unmetAmount != 0) {
                    revert ConsiderationNotMet(i, j, unmetAmount);
                }
            }
        }

        // Split executions into "standard" (no batch) and "batch" executions.
        (standardExecutions, batchExecutions) = _compressExecutions(executions);

        // Put ether value supplied by the caller on the stack.
        uint256 etherRemaining = msg.value;

        // Iterate over each standard execution.
        for (uint256 i = 0; i < standardExecutions.length; ++i) {
            // Retrieve the execution and the associated received item.
            Execution memory execution = standardExecutions[i];
            ReceivedItem memory item = execution.item;

            // If execution transfers native tokens, reduce value available.
            if (item.itemType == ItemType.NATIVE) {
                // Ensure that sufficient native tokens are still available.
                if (item.amount > etherRemaining) {
                    revert InsufficientEtherSupplied();
                }

                etherRemaining -= item.amount;
            }

            // Transfer the item specified by the execution.
            _transfer(item, execution.offerer, execution.conduitKey);
        }

        // Iterate over each batch execution.
        for (uint256 i = 0; i < batchExecutions.length; ++i) {
            // Perform the batch transfer.
            _batchTransferERC1155(batchExecutions[i]);
        }

        // If any ether remains after fulfillments, return it to the caller.
        if (etherRemaining != 0) {
            _transferEth(payable(msg.sender), etherRemaining);
        }

        // Clear the reentrancy guard.
        _reentrancyGuard = _NOT_ENTERED;

        // Return arrays with available orders and triggered executions.
        return (availableOrders, standardExecutions, batchExecutions);
    }

    /**
     * @dev Internal function to transfer a given item.
     *
     * @param item       The item to transfer including an amount and recipient.
     * @param offerer    The account offering the item, i.e. the from address.
     * @param conduitKey A bytes32 value indicating what corresponding conduit,
     *                   if any, to source token approvals from. The zero hash
     *                   signifies that no conduit should be used (and direct
     *                   approvals set on Consideration) and
     *                   `bytes32(uint256(1))` signifies to utilize the legacy
     *                   user proxy for the transfer.
     */
    function _transfer(
        ReceivedItem memory item,
        address offerer,
        bytes32 conduitKey
    ) internal {
        // If the item type indicates Ether or a native token...
        if (item.itemType == ItemType.NATIVE) {
            // transfer the native tokens to the recipient.
            _transferEth(item.recipient, item.amount);
        } else if (item.itemType == ItemType.ERC20) {
            // Transfer ERC20 tokens from the offerer to the recipient.
            _transferERC20(
                item.token,
                offerer,
                item.recipient,
                item.amount,
                conduitKey
            );
        } else if (item.itemType == ItemType.ERC721) {
            // Transfer ERC721 token from the offerer to the recipient.
            _transferERC721(
                item.token,
                offerer,
                item.recipient,
                item.identifier,
                item.amount,
                conduitKey
            );
        } else {
            // Transfer ERC1155 token from the offerer to the recipient.
            _transferERC1155(
                item.token,
                offerer,
                item.recipient,
                item.identifier,
                item.amount,
                conduitKey
            );
        }
    }

    /**
     * @dev Internal function to transfer Ether or other native tokens to a
     *      given recipient.
     *
     * @param to     The recipient of the transfer.
     * @param amount The amount to transfer.
     */
    function _transferEth(address payable to, uint256 amount) internal {
        // Ensure that the supplied amount is non-zero.
        _assertNonZeroAmount(amount);

        // Declare a variable indicating whether the call was successful or not.
        bool success;

        assembly {
            // Transfer the ETH and store if it succeeded or not.
            success := call(gas(), to, amount, 0, 0, 0, 0)
        }

        // If the call fails...
        if (!success) {
            // Revert and pass the revert reason along if one was returned.
            _revertWithReasonIfOneIsReturned();

            // Otherwise, revert with a generic error message.
            revert EtherTransferGenericFailure(to, amount);
        }
    }

    /**
     * @dev Internal function to transfer ERC20 tokens from a given originator
     *      to a given recipient using a given conduit if applicable. Sufficient
     *      approvals must be set on this contract, the conduit, or the token
     *      transfer proxy in cases where the conduit is set to `address(1)`.
     *
     * @param token      The ERC20 token to transfer.
     * @param from       The originator of the transfer.
     * @param to         The recipient of the transfer.
     * @param amount     The amount to transfer.
     * @param conduitKey A bytes32 value indicating what corresponding conduit,
     *                   if any, to source token approvals from. The zero hash
     *                   signifies that no conduit should be used (and direct
     *                   approvals set on Consideration) and
     *                   `bytes32(uint256(1))` signifies to utilize the legacy
     *                   user proxy for the transfer.
     */
    function _transferERC20(
        address token,
        address from,
        address to,
        uint256 amount,
        bytes32 conduitKey
    ) internal {
        // Ensure that the supplied amount is non-zero.
        _assertNonZeroAmount(amount);

        // If no conduit has been specified...
        if (conduitKey == bytes32(0)) {
            // Perform the token transfer directly.
            _performERC20Transfer(token, from, to, amount);
        } else {
            ConduitTransfer[] memory transfers = (new ConduitTransfer[](1));

            transfers[0] = ConduitTransfer(
                ConduitItemType.ERC20,
                token,
                from,
                to,
                0,
                amount
            );

            // Perform the call to the conduit.
            ConduitInterface(_getConduit(conduitKey)).execute(transfers);
        }
    }

    /**
     * @dev Internal function to transfer a single ERC721 token from a given
     *      originator to a given recipient. Sufficient approvals must be set,
     *      either on the respective conduit or on this contract itself.
     *
     * @param token      The ERC721 token to transfer.
     * @param from       The originator of the transfer.
     * @param to         The recipient of the transfer.
     * @param identifier The tokenId to transfer.
     * @param amount     The "amount" (this value must be equal to one).
     * @param conduitKey A bytes32 value indicating what corresponding conduit,
     *                   if any, to source token approvals from. The zero hash
     *                   signifies that no conduit should be used (and direct
     *                   approvals set on Consideration) and
     *                   `bytes32(uint256(1))` signifies to utilize the legacy
     *                   user proxy for the transfer.
     */
    function _transferERC721(
        address token,
        address from,
        address to,
        uint256 identifier,
        uint256 amount,
        bytes32 conduitKey
    ) internal {
        // If no conduit has been specified...
        if (conduitKey == bytes32(0)) {
            // Ensure that exactly one 721 item is being transferred.
            if (amount != 1) {
                revert InvalidERC721TransferAmount();
            }

            // Perform transfer via the token contract directly.
            _performERC721Transfer(token, from, to, identifier);
        } else {
            ConduitTransfer[] memory transfers = (new ConduitTransfer[](1));

            transfers[0] = ConduitTransfer(
                ConduitItemType.ERC721,
                token,
                from,
                to,
                identifier,
                amount
            );

            // Perform the call to the conduit.
            ConduitInterface(_getConduit(conduitKey)).execute(transfers);
        }
    }

    /**
     * @dev Internal function to transfer ERC1155 tokens from a given originator
     *      to a given recipient. Sufficient approvals must be set, either on
     *      the respective conduit or on this contract itself.
     *
     * @param token      The ERC1155 token to transfer.
     * @param from       The originator of the transfer.
     * @param to         The recipient of the transfer.
     * @param identifier The tokenId to transfer.
     * @param amount     The amount to transfer.
     * @param conduitKey A bytes32 value indicating what corresponding conduit,
     *                   if any, to source token approvals from. The zero hash
     *                   signifies that no conduit should be used (and direct
     *                   approvals set on Consideration) and
     *                   `bytes32(uint256(1))` signifies to utilize the legacy
     *                   user proxy for the transfer.
     */
    function _transferERC1155(
        address token,
        address from,
        address to,
        uint256 identifier,
        uint256 amount,
        bytes32 conduitKey
    ) internal {
        // Ensure that the supplied amount is non-zero.
        _assertNonZeroAmount(amount);

        // If no conduit has been specified...
        if (conduitKey == bytes32(0)) {
            // Perform transfer via the token contract directly.
            _performERC1155Transfer(token, from, to, identifier, amount);
        } else {
            ConduitTransfer[] memory transfers = (new ConduitTransfer[](1));

            transfers[0] = ConduitTransfer(
                ConduitItemType.ERC1155,
                token,
                from,
                to,
                identifier,
                amount
            );

            // Perform the call to the conduit.
            ConduitInterface(_getConduit(conduitKey)).execute(transfers);
        }
    }

    /**
     * @dev Internal function to transfer a batch of ERC1155 tokens from a given
     *      originator to a given recipient. Sufficient approvals must be set,
     *      either on the respective conduit or on this contract itself.
     *
     * @param batchExecution The batch of 1155 tokens to be transferred.
     */
    function _batchTransferERC1155(BatchExecution memory batchExecution)
        internal
    {
        // Place elements of the batch execution in memory onto the stack.
        bytes32 conduitKey = batchExecution.conduitKey;
        address token = batchExecution.token;
        address from = batchExecution.from;
        address to = batchExecution.to;

        // Retrieve the tokenIds and amounts.
        uint256[] memory tokenIds = batchExecution.tokenIds;
        uint256[] memory amounts = batchExecution.amounts;

        // If no conduit has been specified...
        if (conduitKey == bytes32(0)) {
            // Perform transfer via the token contract directly.
            _performERC1155BatchTransfer(token, from, to, tokenIds, amounts);
        } else {
            ConduitBatch1155Transfer[] memory batchTransfers = (
                new ConduitBatch1155Transfer[](1)
            );

            batchTransfers[0] = ConduitBatch1155Transfer(
                token,
                from,
                to,
                tokenIds,
                amounts
            );

            // Perform the call to the conduit.
            ConduitInterface(_getConduit(conduitKey)).executeWithBatch1155(
                new ConduitTransfer[](0),
                batchTransfers
            );
        }
    }

    function _getConduit(bytes32 conduitKey)
        internal
        returns (address conduit)
    {
        conduit = _deriveConduit(conduitKey);

        if (conduit.code.length == 0) {
            revert InvalidConduit(conduitKey, conduit);
        }
    }

    /**
     * @dev Internal function to transfer Ether (or other native tokens) to a
     *      given recipient as part of basic order fulfillment. Note that
     *      proxies are not utilized for native tokens as the transferred amount
     *      must be provided as msg.value.
     *
     * @param amount      The amount to transfer.
     * @param parameters  The parameters of the basic order in question.
     */
    function _transferEthAndFinalize(
        uint256 amount,
        BasicOrderParameters calldata parameters
    ) internal {
        // Put ether value supplied by the caller on the stack.
        uint256 etherRemaining = msg.value;

        // Iterate over each additional recipient.
        for (uint256 i = 0; i < parameters.additionalRecipients.length; ++i) {
            // Retrieve the additional recipient.
            AdditionalRecipient calldata additionalRecipient = (
                parameters.additionalRecipients[i]
            );

            // Read ether amount to transfer to recipient and place on stack.
            uint256 additionalRecipientAmount = additionalRecipient.amount;

            // Ensure that sufficient Ether is available.
            if (additionalRecipientAmount > etherRemaining) {
                revert InsufficientEtherSupplied();
            }

            // Transfer Ether to the additional recipient.
            _transferEth(
                additionalRecipient.recipient,
                additionalRecipientAmount
            );

            // Reduce ether value available.
            etherRemaining -= additionalRecipientAmount;
        }

        // Ensure that sufficient Ether is still available.
        if (amount > etherRemaining) {
            revert InsufficientEtherSupplied();
        }

        // Transfer Ether to the offerer.
        _transferEth(parameters.offerer, amount);

        // If any Ether remains after transfers, return it to the caller.
        if (etherRemaining > amount) {
            // Transfer remaining Ether to the caller.
            _transferEth(payable(msg.sender), etherRemaining - amount);
        }

        // Clear the reentrancy guard.
        _reentrancyGuard = _NOT_ENTERED;
    }

    /**
     * @dev Internal function to transfer ERC20 tokens to a given recipient as
     *      part of basic order fulfillment. Note that proxies are not utilized
     *      for ERC20 tokens.
     *
     * @param from        The originator of the ERC20 token transfer.
     * @param to          The recipient of the ERC20 token transfer.
     * @param erc20Token  The ERC20 token to transfer.
     * @param amount      The amount of ERC20 tokens to transfer.
     * @param parameters  The parameters of the order.
     * @param fromOfferer Whether to decrement amount from the offered amount.
     */
    function _transferERC20AndFinalize(
        address from,
        address to,
        address erc20Token,
        uint256 amount,
        BasicOrderParameters calldata parameters,
        bool fromOfferer
    ) internal {
        // Determine the appropriate conduit to utilize.
        bytes32 conduitKey = fromOfferer
            ? parameters.offererConduitKey
            : parameters.fulfillerConduitKey;

        // Iterate over each additional recipient.
        for (uint256 i = 0; i < parameters.additionalRecipients.length; ++i) {
            // Retrieve the additional recipient.
            AdditionalRecipient calldata additionalRecipient = (
                parameters.additionalRecipients[i]
            );

            // Decrement the amount to transfer to fulfiller if indicated.
            if (fromOfferer) {
                amount -= additionalRecipient.amount;
            }

            // Transfer ERC20 tokens to additional recipient given approval.
            _transferERC20(
                erc20Token,
                from,
                additionalRecipient.recipient,
                additionalRecipient.amount,
                conduitKey
            );
        }

        // Transfer ERC20 token amount (from account must have proper approval).
        _transferERC20(erc20Token, from, to, amount, conduitKey);

        // Clear the reentrancy guard.
        _reentrancyGuard = _NOT_ENTERED;
    }

    /**
     * @dev Internal function to ensure that the sentinel value for the
     *      reentrancy guard is not currently set and, if not, to set the
     *      sentinel value for the reentrancy guard.
     */
    function _setReentrancyGuard() internal {
        // Ensure that the reentrancy guard is not already set.
        _assertNonReentrant();

        // Set the reentrancy guard.
        _reentrancyGuard = _ENTERED;
    }

    /**
     * @dev Internal function to emit an OrderFulfilled event. OfferItems are
     *      translated into SpentItems and ConsiderationItems are translated
     *      into ReceivedItems.
     *
     * @param orderHash     The order hash.
     * @param offerer       The offerer for the order.
     * @param zone          The zone for the order.
     * @param fulfiller     The fulfiller of the order, or the null address if
     *                      the order was fulfilled via order matching.
     * @param offer         The offer items for the order.
     * @param consideration The consideration items for the order.
     */
    function _emitOrderFulfilledEvent(
        bytes32 orderHash,
        address offerer,
        address zone,
        address fulfiller,
        OfferItem[] memory offer,
        ConsiderationItem[] memory consideration
    ) internal {
        // Cast already-modified offer memory region as spent items.
        SpentItem[] memory spentItems;
        assembly {
            spentItems := offer
        }

        // Cast already-modified consideration memory region as received items.
        ReceivedItem[] memory receivedItems;
        assembly {
            receivedItems := consideration
        }

        // Emit an event signifying that the order has been fulfilled.
        emit OrderFulfilled(
            orderHash,
            offerer,
            zone,
            fulfiller,
            spentItems,
            receivedItems
        );
    }
}<|MERGE_RESOLUTION|>--- conflicted
+++ resolved
@@ -40,17 +40,7 @@
 
 import "./ReferenceConsiderationConstants.sol";
 
-<<<<<<< HEAD
 import { OrderToHash, FulfillmentItemTypes } from "./ReferenceConsiderationStructs.sol";
-=======
-// prettier-ignore
-import {
-    ConduitTransfer,
-    ConduitBatch1155Transfer
-} from "../../conduit/lib/ConduitStructs.sol";
-
-import { ConduitItemType } from "../../conduit/lib/ConduitEnums.sol";
->>>>>>> c851a8bb
 
 /**
  * @title ReferenceConsiderationInternal
@@ -1026,7 +1016,6 @@
             ConsiderationItem[] memory consideration = (
                 advancedOrder.parameters.consideration
             );
-<<<<<<< HEAD
 
             // Iterate over each consideration item on the order.
             for (uint256 j = 0; j < consideration.length; ++j) {
@@ -1040,21 +1029,6 @@
                     considerationItem.endAmount
                 );
 
-=======
-
-            // Iterate over each consideration item on the order.
-            for (uint256 j = 0; j < consideration.length; ++j) {
-                // Retrieve the consideration item.
-                ConsiderationItem memory considerationItem = (consideration[j]);
-
-                // Apply fraction to consideration item end amount.
-                uint256 endAmount = _getFraction(
-                    numerator,
-                    denominator,
-                    considerationItem.endAmount
-                );
-
->>>>>>> c851a8bb
                 // Reuse same fraction if start and end amounts are equal.
                 if (
                     considerationItem.startAmount == considerationItem.endAmount
@@ -1085,13 +1059,10 @@
                     )
                 );
 
-<<<<<<< HEAD
                 // TODO: Stack too deep
                 //considerationItem.startAmount = amount;
                 //considerationItem.endAmount = uint256(uint160(address(considerationItem.recipient)));
 
-=======
->>>>>>> c851a8bb
                 // Utilize assembly to manually "shift" the recipient value.
                 assembly {
                     // Write recipient to endAmount, as endAmount is not
@@ -1112,7 +1083,6 @@
         address fulfiller = revertOnInvalid ? address(0) : msg.sender;
 
         // Emit an event for each order signifying that it has been fulfilled.
-<<<<<<< HEAD
 
         // Iterate over each order.
         for (uint256 i = 0; i < totalOrders; ++i) {
@@ -1121,15 +1091,6 @@
                 continue;
             }
 
-=======
-        // Iterate over each order.
-        for (uint256 i = 0; i < totalOrders; ++i) {
-            // Do not emit an event if no order hash is present.
-            if (orderHashes[i] == bytes32(0)) {
-                continue;
-            }
-
->>>>>>> c851a8bb
             // Retrieve parameters for the order in question.
             OrderParameters memory orderParameters = (
                 advancedOrders[i].parameters
@@ -1536,22 +1497,6 @@
                 continue;
             }
 
-<<<<<<< HEAD
-=======
-        // Iterate over orders to ensure all considerations are met.
-        for (uint256 i = 0; i < totalOrders; ++i) {
-            // Retrieve the order in question.
-            AdvancedOrder memory advancedOrder = advancedOrders[i];
-
-            // Skip consideration item checks for order if not fulfilled.
-            if (advancedOrder.numerator == 0) {
-                // Note: orders do not need to be marked as unavailable as a
-                // new memory region has been allocated. Review carefully if
-                // altering compiler version or managing memory manually.
-                continue;
-            }
-
->>>>>>> c851a8bb
             // Mark the order as available.
             availableOrders[i] = true;
 
