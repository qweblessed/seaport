--- conflicted
+++ resolved
@@ -56,9 +56,6 @@
 daltoncoder                    | `dontkillrobots.eth`
 0xf4ce                         | `0xf4ce.eth`
 phaze                          | `phaze.eth`
-<<<<<<< HEAD
-leastwood                      | `leastwood.eth`
-=======
 hrkrshnn                       | `hrkrshnn.eth`
 axic                           | `axic.eth`
->>>>>>> 99232f57
+leastwood                      | `leastwood.eth`