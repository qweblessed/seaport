--- conflicted
+++ resolved
@@ -31,9 +31,6 @@
 cygaar                         | `cygaar.eth`
 Meta0xNull                     | `meta0xnull.eth`
 sach1r0                        |
-<<<<<<< HEAD
-zer0dot                        | `zer0dot.eth`
-=======
 Matt Solomon                   | `msolomon.eth`
 Weikang Song                   | `weikangs.eth`
->>>>>>> ade98b84
+zer0dot                        | `zer0dot.eth`