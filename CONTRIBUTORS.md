--- conflicted
+++ resolved
@@ -20,12 +20,8 @@
 0xBeans                        | `0xBeans.eth`
 0x4non                         | `punkdev.eth`
 Laurence E. Day                | `norsefire.eth`
-<<<<<<< HEAD
 vectorized.eth                 | `vectorized.eth`
 karmacoma                      | `karmacoma.eth`
 horsefacts                     | `horsefacts.eth`
 UncarvedBlock                  | `uncarvedblock.eth`
-=======
-Zoraiz Mahmood                 | `zorz.eth`
-vectorized.eth                 | `vectorized.eth`
->>>>>>> 9d0d249d
+Zoraiz Mahmood                 | `zorz.eth`